--- conflicted
+++ resolved
@@ -49,24 +49,11 @@
   this.cacheLogInfo('archiving dependencies from ' + installedDirectory);
 
   if (!fs.existsSync(installedDirectory)) {
-	   this.cacheLogInfo('skipping archive. Install directory does not exist.');
-	   return error;
+    this.cacheLogInfo('skipping archive. Install directory does not exist.');
+    return error;
   }
 
   // Make sure cache directory is created
-<<<<<<< HEAD
-  shell.mkdir('-p', cacheDirectory);
-
-  // Now archive installed directory
-  if (shell.exec('tar -zcf "' + cachePath + '" -C "' + installedDirectory + '" .').code !== 0) {
-    error = 'error tar-ing ' + installedDirectory;
-    this.cacheLogError(error);
-    shell.rm(cachePath);
-  } else {
-    this.cacheLogInfo('done archiving');
-  }
-  return error;
-=======
   fs.mkdirsSync(cacheDirectory);
 
   new targz().compress(
@@ -82,33 +69,11 @@
       callback(error);
     }
   );
->>>>>>> ddaef8c3
 };
 
 CacheDependencyManager.prototype.extractDependencies = function (cachePath, callback) {
   var self = this;
   var error = null;
-<<<<<<< HEAD
-  var installedDirectory = getAbsolutePath(this.config.installDirectory);
-  this.cacheLogInfo('clearing installed dependencies at ' + installedDirectory);
-  var removeExitCode = shell.exec('rm -rf "' + installedDirectory + '"').code;
-  if (removeExitCode !== 0) {
-    error = 'error removing installed dependencies at ' + installedDirectory;
-    this.cacheLogError(error);
-  } else {
-    this.cacheLogInfo('...cleared');
-
-    // Make sure install directory is created
-    shell.mkdir('-p', installedDirectory);
-
-    this.cacheLogInfo('extracting dependencies from ' + cachePath);
-    var tarExtractCode = shell.exec('tar -zxf "' + cachePath + '" -C "' + installedDirectory + '"').code;
-    if (tarExtractCode !== 0) {
-      error = 'error untar-ing ' + cachePath;
-      this.cacheLogError(error);
-    } else {
-      this.cacheLogInfo('done extracting');
-=======
   var installDirectory = getAbsolutePath(this.config.installDirectory);
   this.cacheLogInfo('clearing installed dependencies at ' + installDirectory);
   fs.removeSync(installDirectory);
@@ -125,8 +90,6 @@
         self.cacheLogInfo('done extracting');
       }
       callback(error);
-
->>>>>>> ddaef8c3
     }
   );
 };
